--- conflicted
+++ resolved
@@ -44,16 +44,10 @@
 
     for i, (vanilla_model, recoding_model) in enumerate(zip(vanilla_models, recoding_models)):
         print(f"\rEvaluating model {i+1} / {len(models)}...", end="", flush=True)
-<<<<<<< HEAD
         model = recoding_model
         model.load_state_dict(vanilla_model.state_dict())
-        perplexity = evaluate_model(model, test_set, batch_size, device=device, perplexity=True)
+        perplexity = evaluate_model(model, test_set, batch_size, device=device, perplexity=True, give_gold=give_gold)
         scores["Vanilla with recoding"] = np.append(scores["Vanilla with recoding"], perplexity)
-=======
-        perplexity = evaluate_model(model, test_set, batch_size, device=device, perplexity=True, give_gold=give_gold)
-        scores[_grouping_function(model_path)] = np.append(scores[_grouping_function(model_path)], perplexity)
->>>>>>> 517558c7
-
     print("\nEvaluation results:")
     for model, perplexities in scores.items():
         mean_perpl, std_perpl = perplexities.mean(), perplexities.std()
